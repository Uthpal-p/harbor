/*
   Copyright (c) 2016 VMware, Inc. All Rights Reserved.
   Licensed under the Apache License, Version 2.0 (the "License");
   you may not use this file except in compliance with the License.
   You may obtain a copy of the License at

       http://www.apache.org/licenses/LICENSE-2.0

   Unless required by applicable law or agreed to in writing, software
   distributed under the License is distributed on an "AS IS" BASIS,
   WITHOUT WARRANTIES OR CONDITIONS OF ANY KIND, either express or implied.
   See the License for the specific language governing permissions and
   limitations under the License.
*/

package dao

import (
	"strings"

	"github.com/vmware/harbor/models"
	"github.com/vmware/harbor/utils/log"
)

// AddAccessLog persists the access logs
func AddAccessLog(accessLog models.AccessLog) error {
	o := GetOrmer()
	p, err := o.Raw(`insert into access_log
		 (user_id, project_id, repo_name, repo_tag, guid, operation, op_time)
		 values (?, ?, ?, ?, ?, ?, now())`).Prepare()
	if err != nil {
		return err
	}
	defer p.Close()

	_, err = p.Exec(accessLog.UserID, accessLog.ProjectID, accessLog.RepoName, accessLog.RepoTag, accessLog.GUID, accessLog.Operation)

	return err
}

//GetAccessLogs gets access logs according to different conditions
func GetAccessLogs(accessLog models.AccessLog) ([]models.AccessLog, error) {

	o := GetOrmer()
	sql := `select a.log_id, u.username, a.repo_name, a.repo_tag, a.operation, a.op_time
		from access_log a left join user u on a.user_id = u.user_id
		where a.project_id = ? `
	queryParam := make([]interface{}, 1)
	queryParam = append(queryParam, accessLog.ProjectID)

	if accessLog.UserID != 0 {
		sql += ` and a.user_id = ? `
		queryParam = append(queryParam, accessLog.UserID)
	}
	if accessLog.Operation != "" {
		sql += ` and a.operation = ? `
		queryParam = append(queryParam, accessLog.Operation)
	}
	if accessLog.Username != "" {
		sql += ` and u.username like ? `
		queryParam = append(queryParam, accessLog.Username)
	}
	if accessLog.RepoName != "" {
		sql += ` and a.repo_name = ? `
		queryParam = append(queryParam, accessLog.RepoName)
	}
	if accessLog.RepoTag != "" {
		sql += ` and a.repo_tag = ? `
		queryParam = append(queryParam, accessLog.RepoTag)
	}
	if accessLog.Keywords != "" {
		sql += ` and a.operation in ( `
		keywordList := strings.Split(accessLog.Keywords, "/")
		num := len(keywordList)
		for i := 0; i < num; i++ {
			if keywordList[i] != "" {
				if i == num-1 {
					sql += `?)`
				} else {
					sql += `?,`
				}
				queryParam = append(queryParam, keywordList[i])
			}
		}
	}
	if accessLog.BeginTimestamp > 0 {
		sql += ` and a.op_time >= ? `
		queryParam = append(queryParam, accessLog.BeginTime)
	}
	if accessLog.EndTimestamp > 0 {
		sql += ` and a.op_time <= ? `
		queryParam = append(queryParam, accessLog.EndTime)
	}

	sql += ` order by a.op_time desc `

	var accessLogList []models.AccessLog
	_, err := o.Raw(sql, queryParam).QueryRows(&accessLogList)
	if err != nil {
		return nil, err
	}
	return accessLogList, nil
}

// AccessLog ...
func AccessLog(username, projectName, repoName, repoTag, action string) error {
	o := GetOrmer()
	sql := "insert into  access_log (user_id, project_id, repo_name, repo_tag, operation, op_time) " +
		"select (select user_id as user_id from user where username=?), " +
		"(select project_id as project_id from project where name=?), ?, ?, ?, now() "
	_, err := o.Raw(sql, username, projectName, repoName, repoTag, action).Exec()

	if err != nil {
		log.Errorf("error in AccessLog: %v ", err)
	}
	return err
}

//GetRecentLogs returns recent logs according to parameters
func GetRecentLogs(userID, linesNum int, startTime, endTime string) ([]models.AccessLog, error) {
	var recentLogList []models.AccessLog
	queryParam := make([]interface{}, 1)

	sql := "select log_id, access_log.user_id, project_id, repo_name, repo_tag, GUID, operation, op_time, username from access_log left join  user on access_log.user_id=user.user_id where project_id in (select distinct project_id from project_member where user_id = ?)"
	queryParam = append(queryParam, userID)
	if startTime != "" {
		sql += " and op_time >= ?"
		queryParam = append(queryParam, startTime)
	}

	if endTime != "" {
		sql += " and op_time <= ?"
		queryParam = append(queryParam, endTime)
	}

	sql += " order by op_time desc"
	if linesNum != 0 {
		sql += " limit ?"
		queryParam = append(queryParam, linesNum)
	}
	o := GetOrmer()
	_, err := o.Raw(sql, queryParam).QueryRows(&recentLogList)
	if err != nil {
		return nil, err
	}
	return recentLogList, nil
<<<<<<< HEAD
}

//GetTop10Repos return top 10 accessed public repos
func GetTop10Repos(countNum int) ([]orm.ParamsList, error) {

	o := GetOrmer()

	sql := "select log_id, access_log.user_id, access_log.project_id, repo_name, repo_tag, GUID, operation, op_time, COUNT(repo_name) as access_count from access_log left join project on access_log.project_id=project.project_id where project.public=1 and (access_log.operation = 'push' or access_log.operation = 'pull') group by repo_name order by access_count desc limit ? "
	queryParam := make([]interface{}, 1)
	queryParam = append(queryParam, countNum)
	var lists []orm.ParamsList
	_, err := o.Raw(sql, queryParam).ValuesList(&lists)
	if err != nil {
		return nil, err
	}
	return lists, nil
=======
>>>>>>> 1c916255
}<|MERGE_RESOLUTION|>--- conflicted
+++ resolved
@@ -144,11 +144,10 @@
 		return nil, err
 	}
 	return recentLogList, nil
-<<<<<<< HEAD
 }
 
-//GetTop10Repos return top 10 accessed public repos
-func GetTop10Repos(countNum int) ([]orm.ParamsList, error) {
+//GetTopRepos return top  accessed public repos
+func GetTopRepos(countNum int) ([]orm.ParamsList, error) {
 
 	o := GetOrmer()
 
@@ -161,6 +160,4 @@
 		return nil, err
 	}
 	return lists, nil
-=======
->>>>>>> 1c916255
 }