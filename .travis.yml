sudo: true

language: go

go: 
  - 1.6.2

go_import_path: github.com/vmware/harbor

services: 
  - docker

dist: trusty

env:
  DB_HOST: 127.0.0.1
  DB_PORT: 3306 
  DB_USR: root 
  DB_PWD: root123
  MYSQL_HOST: localhost
  MYSQL_PORT: 3306 
  MYSQL_USR: root 
  MYSQL_PWD: root123
  DOCKER_COMPOSE_VERSION: 1.7.1
  HARBOR_ADMIN: admin
  HARBOR_ADMIN_PASSWD: Harbor12345 
  UI_SECRET: tempString  
<<<<<<< HEAD
=======
  MAX_JOB_WORKERS: 3
  SECRET_KEY: 1234567890123456 
  AUTH_MODE: db_auth  
>>>>>>> c546c3a4

before_install:
   - sudo ./tests/hostcfg.sh
   - cd Deploy
   - sudo ./prepare
   - cd ..

install: 
  - sudo apt-get update && sudo apt-get install -y libldap2-dev 
#  - sudo apt-get remove -y mysql-common mysql-server-5.5 mysql-server-core-5.5 mysql-client-5.5 mysql-client-core-5.5
#  - sudo apt-get autoremove -y
#  - sudo apt-get install -y libaio1
#  - wget -O mysql-5.6.14.deb http://dev.mysql.com/get/Downloads/MySQL-5.6/mysql-5.6.14-debian6.0-x86_64.deb/from/http://cdn.mysql.com/
#  - sudo dpkg -i mysql-5.6.14.deb
#  - sudo cp /opt/mysql/server-5.6/support-files/mysql.server /etc/init.d/mysql.server
#  - sudo ln -s /opt/mysql/server-5.6/bin/* /usr/bin/
#  - sudo sed -i'' 's/table_cache/table_open_cache/' /etc/mysql/my.cnf
#  - sudo sed -i'' 's/log_slow_queries/slow_query_log/' /etc/mysql/my.cnf
#  - sudo sed -i'' 's/basedir[^=]\+=.*$/basedir = \/opt\/mysql\/server-5.6/' /etc/mysql/my.cnf
#  - sudo /etc/init.d/mysql.server start
#  - mysql --version
  - go get -d github.com/docker/distribution
  - go get -d github.com/docker/libtrust
  - go get -d github.com/go-sql-driver/mysql
  - go get github.com/golang/lint/golint
  - go get github.com/GeertJohan/fgt

#  - sudo rm /usr/local/bin/docker-compose
  - curl -L https://github.com/docker/compose/releases/download/${DOCKER_COMPOSE_VERSION}/docker-compose-`uname -s`-`uname -m` > docker-compose
  - chmod +x docker-compose
  - sudo mv docker-compose /usr/local/bin
  - sudo sed -i '$a DOCKER_OPTS=\"$DOCKER_OPTS --insecure-registry 127.0.0.1\"' /etc/default/docker
  - sudo service docker restart
  - go get github.com/dghubble/sling
  - go get github.com/stretchr/testify
  - go get golang.org/x/tools/cmd/cover
  - go get github.com/mattn/goveralls
  
before_script:
  # create tables and load data
  # - mysql < ./Deploy/db/registry.sql -uroot --verbose

<<<<<<< HEAD
script: 
  - go list ./... | grep -v -E 'vendor|tests' | xargs -L1 fgt golint
  - go list ./... | grep -v -E 'vendor|tests' | xargs -L1 go vet
  - ./Deploy/coverage4gotest.sh
=======
script:
  - sudo ./tests/testprepare.sh 
  - docker-compose -f Deploy/docker-compose.test.yml up -d
  - go list ./... | grep -v -E 'vendor|tests|api' | xargs -L1 fgt golint
  - go list ./... | grep -v -E 'vendor|tests|api' | xargs -L1 go vet
  - IP=`ip addr s eth0 |grep "inet "|awk '{print $2}' |awk -F "/" '{print $1}'`
  - export MYSQL_HOST=$IP
  - export REGISTRY_URL=http://$IP:5000
  - echo $REGISTRY_URL
  - ./Deploy/coverage4gotest.sh
  - goveralls -coverprofile=profile.cov -service=travis-ci
>>>>>>> c546c3a4

  - docker-compose -f Deploy/docker-compose.test.yml down
  
  - docker-compose -f Deploy/docker-compose.yml up -d
  
  - docker ps
  - go run tests/startuptest.go http://localhost/
  - go run tests/userlogintest.go -name ${HARBOR_ADMIN} -passwd ${HARBOR_ADMIN_PASSWD}

#  - sudo ./tests/testprepare.sh
#  - go test -v ./tests/apitests<|MERGE_RESOLUTION|>--- conflicted
+++ resolved
@@ -25,12 +25,9 @@
   HARBOR_ADMIN: admin
   HARBOR_ADMIN_PASSWD: Harbor12345 
   UI_SECRET: tempString  
-<<<<<<< HEAD
-=======
   MAX_JOB_WORKERS: 3
   SECRET_KEY: 1234567890123456 
   AUTH_MODE: db_auth  
->>>>>>> c546c3a4
 
 before_install:
    - sudo ./tests/hostcfg.sh
@@ -73,12 +70,6 @@
   # create tables and load data
   # - mysql < ./Deploy/db/registry.sql -uroot --verbose
 
-<<<<<<< HEAD
-script: 
-  - go list ./... | grep -v -E 'vendor|tests' | xargs -L1 fgt golint
-  - go list ./... | grep -v -E 'vendor|tests' | xargs -L1 go vet
-  - ./Deploy/coverage4gotest.sh
-=======
 script:
   - sudo ./tests/testprepare.sh 
   - docker-compose -f Deploy/docker-compose.test.yml up -d
@@ -90,7 +81,6 @@
   - echo $REGISTRY_URL
   - ./Deploy/coverage4gotest.sh
   - goveralls -coverprofile=profile.cov -service=travis-ci
->>>>>>> c546c3a4
 
   - docker-compose -f Deploy/docker-compose.test.yml down
   
