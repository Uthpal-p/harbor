// Copyright (c) 2017 VMware, Inc. All Rights Reserved.
//
// Licensed under the Apache License, Version 2.0 (the "License");
// you may not use this file except in compliance with the License.
// You may obtain a copy of the License at
//
//    http://www.apache.org/licenses/LICENSE-2.0
//
// Unless required by applicable law or agreed to in writing, software
// distributed under the License is distributed on an "AS IS" BASIS,
// WITHOUT WARRANTIES OR CONDITIONS OF ANY KIND, either express or implied.
// See the License for the specific language governing permissions and
// limitations under the License.

package service

import (
	"encoding/json"
	"os"
	"regexp"
	"strings"
	"time"

	"github.com/vmware/harbor/src/common/dao"
	"github.com/vmware/harbor/src/common/models"
	"github.com/vmware/harbor/src/common/utils"
	"github.com/vmware/harbor/src/common/utils/log"
	"github.com/vmware/harbor/src/ui/api"
<<<<<<< HEAD
=======
	"github.com/vmware/harbor/src/ui/config"
	"github.com/vmware/harbor/src/ui/projectmanager/pms"

	"github.com/astaxie/beego"
>>>>>>> 269fa0a7
)

// NotificationHandler handles request on /service/notifications/, which listens to registry's events.
type NotificationHandler struct {
	api.BaseController
}

const manifestPattern = `^application/vnd.docker.distribution.manifest.v\d\+(json|prettyjws)`
const vicPrefix = "vic/"

// Post handles POST request, and records audit log or refreshes cache based on event.
func (n *NotificationHandler) Post() {
	var notification models.Notification
	err := json.Unmarshal(n.Ctx.Input.CopyBody(1<<32), &notification)

	if err != nil {
		log.Errorf("failed to decode notification: %v", err)
		return
	}

	events, err := filterEvents(&notification)
	if err != nil {
		log.Errorf("failed to filter events: %v", err)
		return
	}

	for _, event := range events {
		repository := event.Target.Repository
		project, _ := utils.ParseRepository(repository)
		tag := event.Target.Tag
		action := event.Action

		user := event.Actor.Name
		if len(user) == 0 {
			user = "anonymous"
		}

		pro, err := n.ProjectMgr.Get(project)
		if err != nil {
			log.Errorf("failed to get project by name %s: %v", project, err)
			return
		}

		go func() {
			if err := dao.AddAccessLog(models.AccessLog{
				Username:  user,
				ProjectID: pro.ProjectID,
				RepoName:  repository,
				RepoTag:   tag,
				Operation: action,
				OpTime:    time.Now(),
			}); err != nil {
				log.Errorf("failed to add access log: %v", err)
			}
		}()

		if action == "push" {
			go func() {
				exist := dao.RepositoryExists(repository)
				if exist {
					return
				}
				log.Debugf("Add repository %s into DB.", repository)
				repoRecord := models.RepoRecord{
					Name:      repository,
					ProjectID: pro.ProjectID,
				}
				if err := dao.AddRepository(repoRecord); err != nil {
					log.Errorf("Error happens when adding repository: %v", err)
				}
			}()
<<<<<<< HEAD
			go api.TriggerReplicationByRepository(pro.ProjectID, repository, []string{tag}, models.RepOpTransfer)
=======
			go api.TriggerReplicationByRepository(repository, []string{tag}, models.RepOpTransfer)
			if autoScanEnabled(project) {
				if err := api.TriggerImageScan(repository, tag); err != nil {
					log.Warningf("Failed to scan image, repository: %s, tag: %s, error: %v", repository, tag, err)
				}
			}
>>>>>>> 269fa0a7
		}
		if action == "pull" {
			go func() {
				log.Debugf("Increase the repository %s pull count.", repository)
				if err := dao.IncreasePullCount(repository); err != nil {
					log.Errorf("Error happens when increasing pull count: %v", repository)
				}
			}()
		}
	}
}

func filterEvents(notification *models.Notification) ([]*models.Event, error) {
	events := []*models.Event{}

	for _, event := range notification.Events {
		log.Debugf("receive an event: \n----ID: %s \n----target: %s:%s \n----digest: %s \n----action: %s \n----mediatype: %s \n----user-agent: %s", event.ID, event.Target.Repository,
			event.Target.Tag, event.Target.Digest, event.Action, event.Target.MediaType, event.Request.UserAgent)

		isManifest, err := regexp.MatchString(manifestPattern, event.Target.MediaType)
		if err != nil {
			log.Errorf("failed to match the media type against pattern: %v", err)
			continue
		}

		if !isManifest {
			continue
		}

		//pull and push manifest by docker-client or vic
		if (strings.HasPrefix(event.Request.UserAgent, "docker") || strings.HasPrefix(event.Request.UserAgent, vicPrefix)) &&
			(event.Action == "pull" || event.Action == "push") {
			events = append(events, &event)
			log.Debugf("add event to collect: %s", event.ID)
			continue
		}

		//push manifest by docker-client or job-service
		if strings.ToLower(strings.TrimSpace(event.Request.UserAgent)) == "harbor-registry-client" && event.Action == "push" {
			events = append(events, &event)
			log.Debugf("add event to collect: %s", event.ID)
			continue
		}
	}

	return events, nil
}

func autoScanEnabled(projectName string) bool {
	if !config.WithClair() {
		log.Debugf("Auto Scan disabled because Harbor is not deployed with Clair")
		return false
	}
	if config.WithAdmiral() {
		//TODO get a project manager based on service account.
		var pm *pms.ProjectManager = pms.NewProjectManager("", "")
		p, err := pm.Get(projectName)
		if err != nil {
			log.Warningf("failed to get project, error: %v", err)
			return false
		} else if p == nil {
			log.Warningf("project with name: %s not found.", projectName)
			return false
		}
		return p.AutomaticallyScanImagesOnPush
	}
	return os.Getenv("ENABLE_HARBOR_SCAN_ON_PUSH") == "1"
}

// Render returns nil as it won't render any template.
func (n *NotificationHandler) Render() error {
	return nil
}<|MERGE_RESOLUTION|>--- conflicted
+++ resolved
@@ -26,13 +26,8 @@
 	"github.com/vmware/harbor/src/common/utils"
 	"github.com/vmware/harbor/src/common/utils/log"
 	"github.com/vmware/harbor/src/ui/api"
-<<<<<<< HEAD
-=======
 	"github.com/vmware/harbor/src/ui/config"
 	"github.com/vmware/harbor/src/ui/projectmanager/pms"
-
-	"github.com/astaxie/beego"
->>>>>>> 269fa0a7
 )
 
 // NotificationHandler handles request on /service/notifications/, which listens to registry's events.
@@ -104,16 +99,13 @@
 					log.Errorf("Error happens when adding repository: %v", err)
 				}
 			}()
-<<<<<<< HEAD
+
 			go api.TriggerReplicationByRepository(pro.ProjectID, repository, []string{tag}, models.RepOpTransfer)
-=======
-			go api.TriggerReplicationByRepository(repository, []string{tag}, models.RepOpTransfer)
 			if autoScanEnabled(project) {
 				if err := api.TriggerImageScan(repository, tag); err != nil {
 					log.Warningf("Failed to scan image, repository: %s, tag: %s, error: %v", repository, tag, err)
 				}
 			}
->>>>>>> 269fa0a7
 		}
 		if action == "pull" {
 			go func() {
